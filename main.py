--- conflicted
+++ resolved
@@ -35,8 +35,9 @@
         self._update_momentum()
 
     def _update_radius(self):
-        # Assume the mass is the area of the circle.
-        self.radius = math.sqrt(self.mass / math.pi)
+        # Using a combined formula for the volume of a sphere and the density.
+        density = 1.0
+        self.radius = math.cbrt((3 * self.mass) / (4 * math.pi * density))
         return self
 
     def update_force(self, bodies: list["Body"]):
@@ -104,8 +105,12 @@
         self._update_radius()
 
         # Combine position.
-        self.position_x = (self.position_x * (self.mass / (self.mass + second_body.mass)) + second_body.position_x * (second_body.mass / (self.mass + second_body.mass)))
-        self.position_y = (self.position_y * (self.mass / (self.mass + second_body.mass)) + second_body.position_y * (second_body.mass / (self.mass + second_body.mass)))
+        self.position_x = self.position_x * (
+            self.mass / (self.mass + second_body.mass)
+        ) + second_body.position_x * (second_body.mass / (self.mass + second_body.mass))
+        self.position_y = self.position_y * (
+            self.mass / (self.mass + second_body.mass)
+        ) + second_body.position_y * (second_body.mass / (self.mass + second_body.mass))
 
         # Combine momentum and update velocity.
         self.momentum_x += second_body.momentum_x
@@ -140,29 +145,11 @@
 
 
 def main() -> None:
-<<<<<<< HEAD
-    WINDOW_SIZE = (1920, 1080)
-    FRAMERATE_MAX = 120
-
-    pygame.init()
-    pygame.font.init()
-    font_consolas = pygame.font.SysFont("Consolas", 20)
-
-    window = pygame.display.set_mode(WINDOW_SIZE)
-    pygame.display.set_caption("Gravity Simulator")
-
-    presets = {
-        "momentum-demo": [
-            Body(
-                "red",
-                mass=100,
-=======
     def preset_momentum_demo() -> list["Body"]:
         bodies = [
             Body(
                 "red",
                 mass=10000,
->>>>>>> c3ebf061
                 position_x=(WINDOW_SIZE[0] / 2) - 100,
                 position_y=WINDOW_SIZE[1] / 2,
                 color=(255, 0, 0),
@@ -170,45 +157,33 @@
             ),
             Body(
                 "blue",
-<<<<<<< HEAD
-                mass=100,
-=======
                 mass=10,
->>>>>>> c3ebf061
                 position_x=(WINDOW_SIZE[0] / 2) + 100,
                 position_y=WINDOW_SIZE[1] / 2,
                 color=(0, 0, 255),
             ),
-<<<<<<< HEAD
-        ],
-        "random": [
-=======
         ]
         return bodies
 
     def preset_random(body_count: int) -> list["Body"]:
         bodies = [
->>>>>>> c3ebf061
             Body(
-                str(i),
+                i,
                 mass=randint(1, 100),
                 position_x=randint(0, WINDOW_SIZE[0]),
                 position_y=randint(0, WINDOW_SIZE[1]),
                 color=(randint(0, 255), randint(0, 255), randint(0, 255)),
             )
-<<<<<<< HEAD
-            for i in range(250)
-        ],
-    }
-    # Select the setup you wish to run.
-    bodies: list["Body"] = presets["random"]
-=======
             for i in range(body_count)
         ]
         return bodies
 
-    def preset_circle(body_count: int, velocity: int, radius: int, width: int) -> list["Body"]:
-        def generate_point_on_circle(velocity: int, radius: int, width: float) -> tuple[float, float, float, float]:
+    def preset_circle(
+        body_count: int, velocity: int, radius: int, width: int
+    ) -> list["Body"]:
+        def generate_point_on_circle(
+            velocity: int, radius: int, width: float
+        ) -> tuple[float, float, float, float]:
             centre_x = WINDOW_SIZE[0] / 2
             centre_y = WINDOW_SIZE[1] / 2
 
@@ -226,18 +201,20 @@
         bodies = []
         bodies.append(
             Body(
-                'centre',
+                "centre",
                 mass=1000000,
                 position_x=WINDOW_SIZE[0] / 2,
                 position_y=WINDOW_SIZE[1] / 2,
             )
         )
         for i in range(body_count):
-            x, y, velocity_x, velocity_y = generate_point_on_circle(radius, width)
+            x, y, velocity_x, velocity_y = generate_point_on_circle(
+                velocity, radius, width
+            )
             bodies.append(
                 Body(
                     i,
-                    mass=lognormvariate(4, 0.9),
+                    mass=lognormvariate(2, 0.9),
                     position_x=x,
                     position_y=y,
                     velocity_x=velocity_x,
@@ -258,8 +235,7 @@
     pygame.display.set_caption("Gravity Simulator")
 
     # Enter the preset you wish to use.
-    bodies: list["Body"] = preset_circle(25, 65, 250, 100)
->>>>>>> c3ebf061
+    bodies: list["Body"] = preset_circle(25, 50, 250, 100)
 
     clock = pygame.time.Clock()
     timestep = 0.1
